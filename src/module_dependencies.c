--- conflicted
+++ resolved
@@ -42,11 +42,8 @@
 #define MD_XPATH_MODULE_FILEPATH             MD_XPATH_MODULE "/filepath"
 #define MD_XPATH_MODULE_LATEST_REV_FLAG      MD_XPATH_MODULE "/latest-revision"
 #define MD_XPATH_SUBMODULE_FLAG              MD_XPATH_MODULE "/submodule"
-<<<<<<< HEAD
 #define MD_XPATH_IMPLEMENTED_FLAG            MD_XPATH_MODULE "/implemented"
-=======
 #define MD_XPATH_HAS_DATA_FLAG               MD_XPATH_MODULE "/has-data"
->>>>>>> 38ed5ce7
 #define MD_XPATH_MODULE_DEPENDENCY_LIST      MD_XPATH_MODULE "/dependencies/"
 #define MD_XPATH_MODULE_DEPENDENCY           MD_XPATH_MODULE_DEPENDENCY_LIST "dependency[module-name='%s'][module-revision='%s'][type='%s']"
 #define MD_XPATH_MODULE_DEPENDENCY_ORG       MD_XPATH_MODULE_DEPENDENCY "/orig-modules/orig-module[orig-module-name='%s'][orig-module-revision='%s']"
@@ -1102,13 +1099,10 @@
                             module->latest_revision = leaf->value.bln;
                         } else if (node->schema->name && 0 == strcmp("submodule", node->schema->name)) {
                             module->submodule = leaf->value.bln;
-<<<<<<< HEAD
                         } else if (node->schema->name && 0 == strcmp("implemented", node->schema->name)) {
                             module->implemented = leaf->value.bln;
-=======
                         } else if (node->schema->name && 0 == strcmp("has-data", node->schema->name)) {
                             module->has_data = leaf->value.bln;
->>>>>>> 38ed5ce7
                         }
                     }
                     node = node->next;
@@ -1595,20 +1589,11 @@
 #define PRIV_OP_SUBTREE  1
 #define PRIV_CFG_SUBTREE 2
             rc = SR_ERR_OK;
-<<<<<<< HEAD
-            if ((LYS_USES == node->nodetype) &&
-                ((intptr_t)node->priv & PRIV_OP_SUBTREE) && !((intptr_t)node->priv & PRIV_CFG_SUBTREE)) {
-                /* Treat USES as if it carried operational data */
-                node->flags |= LYS_CONFIG_R;
-            }
-            if (LYS_CONFIG_R & node->flags) {
-=======
             if (LYS_USES == node->nodetype) {
                 /* skip */
             } else if (LYS_CONFIG_R & node->flags) {
->>>>>>> 38ed5ce7
                 /*< this node has operational data (and all descendands as well) */
-                if ((NULL == node->parent) && (LYS_USES != node->nodetype)) {
+                if (NULL == node->parent) {
                     rc = md_add_subtree_ref(md_ctx, dest_module, dest_module->op_data_subtrees, module, node,
                                             MD_XPATH_MODULE_OP_DATA_SUBTREE);
                 } /*< otherwise leave for the parent to decide */
@@ -1617,13 +1602,6 @@
                     /* some or all children carry operational data */
                     if ((intptr_t)node->priv & PRIV_CFG_SUBTREE) {
                         /* a mix of configuration and operational data amongst children */
-<<<<<<< HEAD
-                        for (child = node->child; child && main_module_schema == MD_MAIN_MODULE(child) && SR_ERR_OK == rc;
-                             child = child->next) {
-                            if (LYS_CONFIG_R & child->flags) {
-                                rc = md_add_subtree_ref(md_ctx, dest_module, dest_module->op_data_subtrees, module,
-                                        LYS_USES == child->nodetype ? child->child : child, MD_XPATH_MODULE_OP_DATA_SUBTREE);
-=======
                         backtracking = false;
                         child = node->child;
                         while ((NULL != child) && (main_module_schema == MD_MAIN_MODULE(child)) && (child != node)) {
@@ -1645,7 +1623,6 @@
                             } else {
                                 backtracking = true;
                                 child = child->parent;
->>>>>>> 38ed5ce7
                             }
                         }
                     } else {
@@ -1835,15 +1812,16 @@
     if (SR_ERR_OK != rc) {
         goto cleanup;
     }
-<<<<<<< HEAD
     /*  - implemented flag */
     rc = md_lyd_new_path(md_ctx, MD_XPATH_IMPLEMENTED_FLAG, module->implemented ? "true" : "false", module,
                          "set implemented flag", NULL, module->name, module->revision_date);
-=======
+    if (SR_ERR_OK != rc) {
+        goto cleanup;
+    }
+
     /*  - has-data flag */
     rc = md_lyd_new_path(md_ctx, MD_XPATH_HAS_DATA_FLAG, module->has_data ? "true" : "false", module,
                          "set has-data flag", NULL, module->name, module->revision_date);
->>>>>>> 38ed5ce7
     if (SR_ERR_OK != rc) {
         goto cleanup;
     }
