--- conflicted
+++ resolved
@@ -704,7 +704,6 @@
 int sr_create_uri_for_module(const struct lys_module *module, char **uri);
 
 /**
-<<<<<<< HEAD
  * @brief Get username from UID.
  *
  * @param [in] uid UID of the user to get the name of.
@@ -738,7 +737,21 @@
 int sr_get_group_id(const char *groupname, gid_t *gid);
 
 /**
-=======
+ * @brief Returns an array of all system groups that the given user is member of.
+ *
+ * @param [in] username Name of the user to search for in the group database.
+ * @param [out] groups Array of groups (their names) that the user is member of.
+ * @param [out] group_cnt Number of returned groups.
+ */
+int sr_get_user_groups(const char *username, char ***groups, size_t *group_cnt);
+
+/**
+ * @brief Frees the list and that contains allocated strings (they are freed as well).
+ * @param [in] list
+ */
+void sr_free_list_of_strings(sr_list_t *list);
+
+/*
  * @brief Converts time_t into string formatted as date-and-time type defined in RFC 6991.
  *
  * @param [in] time Time to be coverted into string.
@@ -759,22 +772,6 @@
  */
 int sr_str_to_time(char *time_str, time_t *time);
 
-/*
->>>>>>> f680917a
- * @brief Returns an array of all system groups that the given user is member of.
- *
- * @param [in] username Name of the user to search for in the group database.
- * @param [out] groups Array of groups (their names) that the user is member of.
- * @param [out] group_cnt Number of returned groups.
- */
-int sr_get_user_groups(const char *username, char ***groups, size_t *group_cnt);
-
-/**
- * @brief Frees the list and that contains allocated strings (they are freed as well).
- * @param [in] list
- */
-void sr_free_list_of_strings(sr_list_t *list);
-
 /**@} utils */
 
 #endif /* SR_UTILS_H_ */