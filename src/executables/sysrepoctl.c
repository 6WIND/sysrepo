--- conflicted
+++ resolved
@@ -1287,18 +1287,12 @@
         }
     }
 
-<<<<<<< HEAD
-    /* logging */
-    sr_log_stderr(SR_LL_ERR);
-    sr_log_syslog(SR_LL_NONE);
-=======
     /* set log levels */
     sr_log_stderr(SR_LL_ERR);
     sr_log_syslog(SR_LL_NONE);
     if ((log_level >= SR_LL_NONE) && (log_level <= SR_LL_DBG)) {
         sr_log_stderr(log_level);
     }
->>>>>>> 11bb665b
     ly_set_log_clb(srctl_ly_log_cb, 0);
 
     /* select operation */
