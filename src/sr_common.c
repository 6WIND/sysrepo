--- conflicted
+++ resolved
@@ -25,11 +25,7 @@
 #include <sys/socket.h>
 #include <unistd.h>
 #include <arpa/inet.h>
-<<<<<<< HEAD
-#include <sysrepo.h>
 #include <inttypes.h>
-=======
->>>>>>> c03e2303
 
 #include "sr_common.h"
 
